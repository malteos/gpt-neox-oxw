--- conflicted
+++ resolved
@@ -220,20 +220,13 @@
 def get_data_parallel_src_rank():
     """Calculate the global rank corresponding to a local rank zero
     in the data parallel group."""
+    global_rank = torch.distributed.get_rank()
     topo = get_topology()
-    global_rank = torch.distributed.get_rank()
-<<<<<<< HEAD
-=======
-    topo = get_topology()
->>>>>>> d336ce9e
     if topo is None:
         # we are just using model parallel
         return global_rank % get_model_parallel_world_size()
     else:
-<<<<<<< HEAD
-=======
         # We are using pipeline parallel
->>>>>>> d336ce9e
         d = topo.get_axis_comm_lists('data')
         for l in d:
             if global_rank in l:
