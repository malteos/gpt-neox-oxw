--- conflicted
+++ resolved
@@ -111,11 +111,7 @@
 
 - **git_hash**: str
 
-<<<<<<< HEAD
-    Default = 8dc649d
-=======
     Default = 6b22c39
->>>>>>> 2534e3d7
 
     current git hash of repository
 
